<Project Sdk="Microsoft.NET.Sdk.Web">

    <PropertyGroup>
        <TargetFramework>net8.0</TargetFramework>
        <Nullable>enable</Nullable>
        <ImplicitUsings>enable</ImplicitUsings>
        <InvariantGlobalization>true</InvariantGlobalization>
        <DockerDefaultTargetOS>Linux</DockerDefaultTargetOS>
    </PropertyGroup>

    <ItemGroup>
        <PackageReference Include="Couchbase.Extensions.DependencyInjection" Version="3.4.12" />
<<<<<<< HEAD
        <PackageReference Include="CouchbaseNetClient" Version="3.4.12" />
        <PackageReference Include="FluentValidation" Version="11.9.0" />
=======
        <PackageReference Include="CouchbaseNetClient" Version="3.4.13" />
        <PackageReference Include="FluentValidation" Version="11.8.1" />
>>>>>>> b38e0d20
        <PackageReference Include="FluentValidation.DependencyInjectionExtensions" Version="11.8.1" />
        <PackageReference Include="Microsoft.AspNetCore.OpenApi" Version="8.0.0" />
        <PackageReference Include="Swashbuckle.AspNetCore" Version="6.5.0" />
    </ItemGroup>

</Project><|MERGE_RESOLUTION|>--- conflicted
+++ resolved
@@ -10,13 +10,8 @@
 
     <ItemGroup>
         <PackageReference Include="Couchbase.Extensions.DependencyInjection" Version="3.4.12" />
-<<<<<<< HEAD
-        <PackageReference Include="CouchbaseNetClient" Version="3.4.12" />
         <PackageReference Include="FluentValidation" Version="11.9.0" />
-=======
         <PackageReference Include="CouchbaseNetClient" Version="3.4.13" />
-        <PackageReference Include="FluentValidation" Version="11.8.1" />
->>>>>>> b38e0d20
         <PackageReference Include="FluentValidation.DependencyInjectionExtensions" Version="11.8.1" />
         <PackageReference Include="Microsoft.AspNetCore.OpenApi" Version="8.0.0" />
         <PackageReference Include="Swashbuckle.AspNetCore" Version="6.5.0" />
