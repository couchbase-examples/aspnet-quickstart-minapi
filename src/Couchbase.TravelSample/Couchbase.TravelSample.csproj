<Project Sdk="Microsoft.NET.Sdk.Web">

    <PropertyGroup>
        <TargetFramework>net8.0</TargetFramework>
        <Nullable>enable</Nullable>
        <ImplicitUsings>enable</ImplicitUsings>
        <InvariantGlobalization>true</InvariantGlobalization>
        <DockerDefaultTargetOS>Linux</DockerDefaultTargetOS>
    </PropertyGroup>

    <ItemGroup>
        <PackageReference Include="Couchbase.Extensions.DependencyInjection" Version="3.6.0" />
<<<<<<< HEAD
        <PackageReference Include="FluentValidation" Version="11.9.2" />
=======
        <PackageReference Include="FluentValidation" Version="11.10.0" />
>>>>>>> 96c50686
        <PackageReference Include="CouchbaseNetClient" Version="3.6.0" />
        <PackageReference Include="FluentValidation.DependencyInjectionExtensions" Version="11.9.2" />
        <PackageReference Include="Microsoft.AspNetCore.OpenApi" Version="8.0.6" />
        <PackageReference Include="Swashbuckle.AspNetCore" Version="6.5.0" />
    </ItemGroup>

</Project><|MERGE_RESOLUTION|>--- conflicted
+++ resolved
@@ -10,11 +10,7 @@
 
     <ItemGroup>
         <PackageReference Include="Couchbase.Extensions.DependencyInjection" Version="3.6.0" />
-<<<<<<< HEAD
-        <PackageReference Include="FluentValidation" Version="11.9.2" />
-=======
         <PackageReference Include="FluentValidation" Version="11.10.0" />
->>>>>>> 96c50686
         <PackageReference Include="CouchbaseNetClient" Version="3.6.0" />
         <PackageReference Include="FluentValidation.DependencyInjectionExtensions" Version="11.9.2" />
         <PackageReference Include="Microsoft.AspNetCore.OpenApi" Version="8.0.6" />
