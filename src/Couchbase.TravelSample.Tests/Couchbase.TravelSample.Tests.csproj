<Project Sdk="Microsoft.NET.Sdk">

    <PropertyGroup>
        <TargetFramework>net8.0</TargetFramework>
        <ImplicitUsings>enable</ImplicitUsings>
        <Nullable>enable</Nullable>

        <IsPackable>false</IsPackable>
    </PropertyGroup>

    <ItemGroup>
<<<<<<< HEAD
        <PackageReference Include="Microsoft.AspNetCore.Mvc.Testing" Version="8.0.1" />
        <PackageReference Include="Microsoft.AspNetCore.OpenApi" Version="8.0.1" />
        <PackageReference Include="Microsoft.NET.Test.Sdk" Version="17.9.0" />

        <PackageReference Include="xunit" Version="2.6.6" />
        <PackageReference Include="xunit.runner.visualstudio" Version="2.5.6">
=======
        <PackageReference Include="Microsoft.AspNetCore.Mvc.Testing" Version="8.0.3" />
        <PackageReference Include="Microsoft.AspNetCore.OpenApi" Version="8.0.3" />
        <PackageReference Include="Microsoft.NET.Test.Sdk" Version="17.8.0" />
        <PackageReference Include="xunit.runner.visualstudio" Version="2.5.7">
        <PackageReference Include="xunit" Version="2.7.0" />
>>>>>>> f75b9e28
            <IncludeAssets>runtime; build; native; contentfiles; analyzers; buildtransitive</IncludeAssets>
            <PrivateAssets>all</PrivateAssets>
        </PackageReference>
        <PackageReference Include="coverlet.collector" Version="6.0.0">
            <IncludeAssets>runtime; build; native; contentfiles; analyzers; buildtransitive</IncludeAssets>
            <PrivateAssets>all</PrivateAssets>
        </PackageReference>
    </ItemGroup>

    <ItemGroup>
      <ProjectReference Include="..\Couchbase.TravelSample\Couchbase.TravelSample.csproj" />
    </ItemGroup>

</Project><|MERGE_RESOLUTION|>--- conflicted
+++ resolved
@@ -9,20 +9,11 @@
     </PropertyGroup>
 
     <ItemGroup>
-<<<<<<< HEAD
-        <PackageReference Include="Microsoft.AspNetCore.Mvc.Testing" Version="8.0.1" />
-        <PackageReference Include="Microsoft.AspNetCore.OpenApi" Version="8.0.1" />
         <PackageReference Include="Microsoft.NET.Test.Sdk" Version="17.9.0" />
-
-        <PackageReference Include="xunit" Version="2.6.6" />
-        <PackageReference Include="xunit.runner.visualstudio" Version="2.5.6">
-=======
         <PackageReference Include="Microsoft.AspNetCore.Mvc.Testing" Version="8.0.3" />
         <PackageReference Include="Microsoft.AspNetCore.OpenApi" Version="8.0.3" />
-        <PackageReference Include="Microsoft.NET.Test.Sdk" Version="17.8.0" />
         <PackageReference Include="xunit.runner.visualstudio" Version="2.5.7">
         <PackageReference Include="xunit" Version="2.7.0" />
->>>>>>> f75b9e28
             <IncludeAssets>runtime; build; native; contentfiles; analyzers; buildtransitive</IncludeAssets>
             <PrivateAssets>all</PrivateAssets>
         </PackageReference>
