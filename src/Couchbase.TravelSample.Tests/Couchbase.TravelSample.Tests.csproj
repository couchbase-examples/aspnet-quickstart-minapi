--- conflicted
+++ resolved
@@ -12,13 +12,8 @@
         <PackageReference Include="Microsoft.NET.Test.Sdk" Version="17.11.1" />
         <PackageReference Include="Microsoft.AspNetCore.Mvc.Testing" Version="8.0.6" />
         <PackageReference Include="Microsoft.AspNetCore.OpenApi" Version="8.0.6" />        
-<<<<<<< HEAD
-        <PackageReference Include="xunit" Version="2.7.0" />
+        <PackageReference Include="xunit" Version="2.9.2" />
         <PackageReference Include="xunit.runner.visualstudio" Version="2.8.2">
-=======
-        <PackageReference Include="xunit" Version="2.9.2" />
-        <PackageReference Include="xunit.runner.visualstudio" Version="2.5.7">
->>>>>>> 01f4144a
             <IncludeAssets>runtime; build; native; contentfiles; analyzers; buildtransitive</IncludeAssets>
             <PrivateAssets>all</PrivateAssets>
         </PackageReference>
